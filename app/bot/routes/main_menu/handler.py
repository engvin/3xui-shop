import logging

from aiogram import F, Router
from aiogram.filters import Command
from aiogram.fsm.context import FSMContext
from aiogram.types import CallbackQuery, Message, User
from aiogram.utils.i18n import gettext as _

from app.bot.filters import IsAdmin
from app.bot.navigation import NavMain

from .keyboard import main_menu_keyboard

logger = logging.getLogger(__name__)
router = Router(name=__name__)


def prepare_message(user: User) -> str:
    return _(
        "Welcome, {name}! 🎉\n"
        "\n"
        "SafeRay — your reliable assistant in the world of safe internet. We "
        "offer secure and fast access to any internet services using the XRAY protocol. "
        "Our service works reliably worldwide.\n"
        "\n"
        "🚀 HIGH SPEED\n"
        "🔒 SECURITY\n"
        "📱 SUPPORT FOR ALL PLATFORMS\n"
        "♾️ UNLIMITED\n"
        "✅ GUARANTEE AND TRIAL PERIOD\n"
    ).format(name=user.full_name)


@router.message(Command(NavMain.START))
async def command_main_menu(message: Message, state: FSMContext) -> None:
    user: User = message.from_user
    logger.info(f"User {user.id} opened main menu page.")
    previous_message_id = await state.get_value("message_id")

    if previous_message_id:
        try:
<<<<<<< HEAD
            await message.bot.delete_message(message.chat.id, previous_message_id)
        except Exception as e:
            logger.warning(f"Couldn't delete message with ID {previous_message_id}: {e}")
        finally:
            await state.clear()
=======
            await message.bot.delete_message(chat_id=user.id, message_id=previous_message_id)
            logger.debug(f"Main message for user {user.id} deleted.")
        except Exception as exception:
            logger.error(f"Failed to delete main message for user {user.id}: {exception}")
        await state.clear()
>>>>>>> 525f2844

    is_admin = await IsAdmin()(message)
    main_menu_message = await message.answer(
        text=prepare_message(user),
        reply_markup=main_menu_keyboard(is_admin),
    )
    await state.update_data(message_id=main_menu_message.message_id)
    await message.delete()


@router.callback_query(F.data == NavMain.MAIN_MENU)
async def callback_main_menu(callback: CallbackQuery, state: FSMContext) -> None:
    user: User = callback.from_user
    logger.info(f"User {user.id} returned to main menu page.")
    await state.clear()
    await state.update_data(message_id=callback.message.message_id)
    is_admin = await IsAdmin()(callback)
    await callback.message.edit_text(
        text=prepare_message(user),
        reply_markup=main_menu_keyboard(is_admin),
    )<|MERGE_RESOLUTION|>--- conflicted
+++ resolved
@@ -39,19 +39,11 @@
 
     if previous_message_id:
         try:
-<<<<<<< HEAD
-            await message.bot.delete_message(message.chat.id, previous_message_id)
-        except Exception as e:
-            logger.warning(f"Couldn't delete message with ID {previous_message_id}: {e}")
-        finally:
-            await state.clear()
-=======
             await message.bot.delete_message(chat_id=user.id, message_id=previous_message_id)
             logger.debug(f"Main message for user {user.id} deleted.")
         except Exception as exception:
             logger.error(f"Failed to delete main message for user {user.id}: {exception}")
         await state.clear()
->>>>>>> 525f2844
 
     is_admin = await IsAdmin()(message)
     main_menu_message = await message.answer(
