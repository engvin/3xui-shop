import logging

from aiogram import Bot, F, Router
from aiogram.fsm.context import FSMContext
from aiogram.types import CallbackQuery, Message, PreCheckoutQuery, User
from aiogram.utils.i18n import gettext as _
from sqlalchemy.ext.asyncio import AsyncSession

from app.bot.filters import IsDev
from app.bot.navigation import NavSubscription, SubscriptionData
from app.bot.routes.utils.keyboard import back_to_main_menu_keyboard
from app.bot.services import PaymentService, PlanService, VPNService
from app.db.models import Transaction

from .keyboard import pay_keyboard, payment_success_keyboard

logger = logging.getLogger(__name__)
router = Router(name=__name__)


@router.callback_query(SubscriptionData.filter(F.state.startswith(NavSubscription.PAY)))
async def callback_payment_method_selected(
    callback: CallbackQuery,
    callback_data: SubscriptionData,
    plan_service: PlanService,
    payment_service: PaymentService,
    session: AsyncSession,
    bot: Bot,
) -> None:
    # TODO: FIX MANY CALL
    user: User = callback.from_user
    method = callback_data.state
    devices = callback_data.devices
    duration = callback_data.duration
    logger.info(f"User {user.id} selected payment method: {method}")
    logger.info(f"User {user.id} selected {devices} devices and {duration} days.")
    gateway = payment_service.get_gateway(method)
    price = plan_service.get_price_for_duration(
        plan_service.get_plan(devices).prices.to_dict(),
        duration,
        gateway.code,
    )
    callback_data.price = price
    callback_data.message_id = callback.message.message_id

    # TODO: Make a check for the existence of a subscription

    # await Transaction.create(
    #     session=session,
    #     user_id=callback.from_user.id,
    #     payment_id=,
    #     amount=price,
    #     status="process",
    # )

    link = await payment_service.create_payment(gateway, callback_data, bot)
    logger.info(f"Payment link created for user {user.id}: {link}")

    await callback.message.edit_text(
        text=_(
            "✅ *You selected:*\n"
            "\n"
            "Devices: {devices}\n"
            "Duration: {duration}\n"
            "Price: {price} {currency}\n"
            "\n"
            "_After payment, a unique key will be generated for you, to connect to the VPN. "
            "The key will be available in your profile._"
        ).format(
            devices=devices,
            duration=plan_service.convert_days_to_period(duration),
            price=price,
            currency=gateway.symbol,
        ),
        reply_markup=pay_keyboard(link, callback_data),
    )


@router.pre_checkout_query()
async def pre_checkout_handler(pre_checkout_query: PreCheckoutQuery) -> None:
    user: User = pre_checkout_query.from_user
    logger.info(f"Pre-checkout query received from user {user.id}")
    if pre_checkout_query.invoice_payload is not None:
        await pre_checkout_query.answer(ok=True)
    else:
        await pre_checkout_query.answer(ok=False)


@router.message(F.successful_payment)
async def successful_payment(
    message: Message,
    session: AsyncSession,
    vpn_service: VPNService,
    bot: Bot,
    state: FSMContext,
) -> None:
    user: User = message.from_user
    logger.info(f"Payment successful for user {user.id}")
    await state.update_data(callback=NavSubscription.MAIN)
    data = SubscriptionData.unpack(message.successful_payment.invoice_payload)
    logger.debug(f"Subscription data unpacked: {data}")

    if await IsDev()(message):
        await bot.refund_star_payment(
            user_id=user.id,
            telegram_payment_charge_id=message.successful_payment.telegram_payment_charge_id,
        )

<<<<<<< HEAD
    try:
        await bot.delete_message(chat_id=message.chat.id, message_id=data.message_id)
    except Exception as e:
        logger.warning(f"Couldn't delete message with ID {data.message_idd}: {e}")
=======
    await bot.delete_message(chat_id=user.id, message_id=data.message_id)
>>>>>>> 525f2844
    # await bot.edit_message_text(
    #     text="Successful payment!",
    #     chat_id=user.id,
    #     message_id=data.message_id,
    #     reply_markup=back_to_main_menu_keyboard(),
    # )

    if data.is_extend:
        await vpn_service.extend_subscription(user.id, data.devices, data.duration)
        logger.info(f"Subscription extented for user {user.id}")
    else:
        await vpn_service.create_subscription(user.id, data.devices, data.duration)
        logger.info(f"Subscription created for user {user.id}")

    await Transaction.create(
        session=session,
        user_id=user.id,
        subscription=message.successful_payment.invoice_payload,
        payment_id=message.successful_payment.telegram_payment_charge_id,
        status="success",
    )

    if data.is_extend:
        await message.answer(
            text=_(
                "✅ *Payment successful!*\n"
                "\n"
                "Your subscription has been extended for {duration}\n"
            ).format(duration=PlanService.convert_days_to_period(data.duration)),
            message_effect_id="5046509860389126442",
            reply_markup=back_to_main_menu_keyboard(),
        )
    else:
        key = await vpn_service.get_key(user.id)
        await message.answer(
            text=_(
                "✅ *Payment successful!*\n"
                "\n"
                "🔑 *Your key:* ```{key}```\n"
                "_The key will be saved in your profile._\n"
                "\n"
                "To start using our service, go to the download page of the application and "
                "download it for your platform. Then you can manually enter the key or click "
                "`🔌 Connect` and the key will be automatically added to the application."
            ).format(key=key),
            message_effect_id="5046509860389126442",  # TODO: Delete effect
            reply_markup=payment_success_keyboard(),
        )<|MERGE_RESOLUTION|>--- conflicted
+++ resolved
@@ -106,14 +106,10 @@
             telegram_payment_charge_id=message.successful_payment.telegram_payment_charge_id,
         )
 
-<<<<<<< HEAD
     try:
-        await bot.delete_message(chat_id=message.chat.id, message_id=data.message_id)
+        await bot.delete_message(chat_id=user.id, message_id=data.message_id)
     except Exception as e:
-        logger.warning(f"Couldn't delete message with ID {data.message_idd}: {e}")
-=======
-    await bot.delete_message(chat_id=user.id, message_id=data.message_id)
->>>>>>> 525f2844
+        logger.error(f"Couldn't delete message with ID {data.message_id}: {e}")
     # await bot.edit_message_text(
     #     text="Successful payment!",
     #     chat_id=user.id,
